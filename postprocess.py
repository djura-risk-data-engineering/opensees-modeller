from pathlib import Path
from src.msa_postprocessor import MSAPostprocessor
from src.utilities import export_results


msa_path = Path.cwd() / "out"


model = MSAPostprocessor(msa_path)
<<<<<<< HEAD
out = model.postprocess(5, imls=[0.1, 0.2],
                        return_periods=[50, 140]
                        )
=======
out = model.postprocess(5, imls=[0.1, 0.2], return_periods=[50, 100])
>>>>>>> 89f189fb

export_results(msa_path / "msa", out, "json")<|MERGE_RESOLUTION|>--- conflicted
+++ resolved
@@ -7,12 +7,6 @@
 
 
 model = MSAPostprocessor(msa_path)
-<<<<<<< HEAD
-out = model.postprocess(5, imls=[0.1, 0.2],
-                        return_periods=[50, 140]
-                        )
-=======
+
 out = model.postprocess(5, imls=[0.1, 0.2], return_periods=[50, 100])
->>>>>>> 89f189fb
-
 export_results(msa_path / "msa", out, "json")